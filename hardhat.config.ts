--- conflicted
+++ resolved
@@ -1,13 +1,10 @@
-import { HardhatUserConfig } from 'hardhat/config';
-import '@nomicfoundation/hardhat-foundry';
-import '@nomicfoundation/hardhat-toolbox';
+import { HardhatUserConfig } from "hardhat/config";
+import "@nomicfoundation/hardhat-foundry";
+import "@nomicfoundation/hardhat-toolbox";
 
 const config: HardhatUserConfig = {
-<<<<<<< HEAD
-  solidity: '0.8.22',
-=======
   solidity: {
-    version: '0.8.22',
+    version: "0.8.22",
     settings: {
       optimizer: {
         enabled: true,
@@ -15,12 +12,11 @@
       },
     },
   },
->>>>>>> 5ce9f619
   paths: {
-    tests: './test/ethers',
+    tests: "./test/ethers",
   },
   typechain: {
-    outDir: 'typechain',
+    outDir: "typechain",
   },
 };
 
