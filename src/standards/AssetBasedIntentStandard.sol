--- conflicted
+++ resolved
@@ -117,13 +117,10 @@
      */
     function validateUserInt(UserIntent calldata userInt) external pure {
         AssetBasedIntentData calldata data = parseAssetBasedIntentData(userInt);
-<<<<<<< HEAD
 
         //TODO: validate that "x" is not negative
 
         //validate curves
-=======
->>>>>>> a4363694
         data.validate();
     }
 
